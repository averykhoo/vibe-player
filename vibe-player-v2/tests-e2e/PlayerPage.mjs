--- conflicted
+++ resolved
@@ -1,74 +1,39 @@
 // tests-e2e/PlayerPage.mjs
-<<<<<<< HEAD
-import { expect } from "@playwright/test";
+import {expect} from "@playwright/test";
 
 export class PlayerPage {
-  constructor(page) {
-    this.page = page;
-    this.devServerUrl = "http://localhost:4173/";
-    this.appBarTitle = page.getByTestId("app-bar-title");
-    this.fileInput = page.locator('input[type="file"]');
-    this.fileNameDisplay = page.getByTestId("file-name-display");
-    this.fileStatusDisplay = page.getByTestId("file-status-display");
-    this.fileErrorDisplay = page.getByTestId("file-error-display");
-    this.playButton = page.getByTestId("play-button");
-    this.stopButton = page.getByTestId("stop-button");
-    this.timeDisplay = page.getByTestId("time-display");
-    this.seekSliderInput = page.getByTestId("seek-slider-input");
-    this.speedSliderInput = page.getByTestId("speed-slider-input");
-    this.speedValueDisplay = page.getByTestId("speed-value");
-    this.pitchSliderInput = page.getByTestId("pitch-slider-input");
-    this.pitchValueDisplay = page.getByTestId("pitch-value");
-    this.gainSliderInput = page.getByTestId("gain-slider-input");
-    this.gainValueDisplay = page.getByTestId("gain-value");
-    this.vadPositiveSliderInput = page.getByTestId("vad-positive-slider-input");
-    this.vadPositiveValueDisplay = page.getByTestId("vad-positive-value");
-    this.vadNegativeSliderInput = page.getByTestId("vad-negative-slider-input");
-    this.vadNegativeValueDisplay = page.getByTestId("vad-negative-value");
+    constructor(page) {
+        this.page = page;
+        this.devServerUrl = "http://localhost:4173/";
+        this.appBarTitle = page.getByTestId("app-bar-title");
+        this.fileInput = page.locator('input[type="file"]');
+        this.fileNameDisplay = page.getByTestId("file-name-display");
+        this.fileStatusDisplay = page.getByTestId("file-status-display");
+        this.fileErrorDisplay = page.getByTestId("file-error-display");
+        this.playButton = page.getByTestId("play-button");
+        this.stopButton = page.getByTestId("stop-button");
+        this.timeDisplay = page.getByTestId("time-display");
+        this.seekSliderInput = page.getByTestId("seek-slider-input");
+        this.speedSliderInput = page.getByTestId("speed-slider-input");
+        this.speedValueDisplay = page.getByTestId("speed-value");
+        this.pitchSliderInput = page.getByTestId("pitch-slider-input");
+        this.pitchValueDisplay = page.getByTestId("pitch-value");
+        this.gainSliderInput = page.getByTestId("gain-slider-input");
+        this.gainValueDisplay = page.getByTestId("gain-value");
+        this.vadPositiveSliderInput = page.getByTestId("vad-positive-slider-input");
+        this.vadPositiveValueDisplay = page.getByTestId("vad-positive-value");
+        this.vadNegativeSliderInput = page.getByTestId("vad-negative-slider-input");
+        this.vadNegativeValueDisplay = page.getByTestId("vad-negative-value");
     this.dtmfDisplay = page.getByTestId("dtmf-display");
   }
 
-  async goto() {
-    await this.page.goto(this.devServerUrl);
-    await expect(this.appBarTitle).toHaveText("Vibe Player V2", {
+    async goto() {
+        await this.page.goto(this.devServerUrl);
+        await expect(this.appBarTitle).toHaveText("Vibe Player V2", {
       timeout: 15000,
     });
     await expect(this.fileInput).toBeVisible({ timeout: 10000 });
   }
-=======
-import {expect} from '@playwright/test';
-
-export class PlayerPage {
-    constructor(page) {
-        this.page = page;
-        this.devServerUrl = 'http://localhost:4173/';
-        this.appBarTitle = page.getByTestId('app-bar-title');
-        this.fileInput = page.locator('input[type="file"]');
-        this.fileNameDisplay = page.getByTestId('file-name-display');
-        this.fileStatusDisplay = page.getByTestId('file-status-display');
-        this.fileErrorDisplay = page.getByTestId('file-error-display');
-        this.playButton = page.getByTestId('play-button');
-        this.stopButton = page.getByTestId('stop-button');
-        this.timeDisplay = page.getByTestId('time-display');
-        this.seekSliderInput = page.getByTestId('seek-slider-input');
-        this.speedSliderInput = page.getByTestId('speed-slider-input');
-        this.speedValueDisplay = page.getByTestId('speed-value');
-        this.pitchSliderInput = page.getByTestId('pitch-slider-input');
-        this.pitchValueDisplay = page.getByTestId('pitch-value');
-        this.gainSliderInput = page.getByTestId('gain-slider-input');
-        this.gainValueDisplay = page.getByTestId('gain-value');
-        this.vadPositiveSliderInput = page.getByTestId('vad-positive-slider-input');
-        this.vadPositiveValueDisplay = page.getByTestId('vad-positive-value');
-        this.vadNegativeSliderInput = page.getByTestId('vad-negative-slider-input');
-        this.vadNegativeValueDisplay = page.getByTestId('vad-negative-value');
-    }
-
-    async goto() {
-        await this.page.goto(this.devServerUrl);
-        await expect(this.appBarTitle).toHaveText('Vibe Player V2', {timeout: 15000});
-        await expect(this.fileInput).toBeVisible({timeout: 10000});
-    }
->>>>>>> ab3db19d
 
     async loadAudioFile(fileName) {
         // --- THE FIX ---
@@ -78,12 +43,11 @@
         // We also need to construct the correct path relative to the project root.
         const filePath = `static/${fileName}`; // Assumes tests run from vibe-player-v2/
 
-<<<<<<< HEAD
     await this.fileInput.setInputFiles(filePath);
   }
 
-  async expectControlsToBeReadyForPlayback() {
-    // *** REPLACE with robust wait ***
+    async expectControlsToBeReadyForPlayback() {
+        // *** REPLACE with robust wait ***
     await expect(
       this.timeDisplay,
       "Time display did not update with audio duration",
@@ -94,42 +58,20 @@
       "Play button was not enabled after file load",
     ).toBeEnabled({ timeout: 1000 });
   }
-=======
-        await this.fileInput.setInputFiles(filePath);
-        await this.page.waitForTimeout(200); // Small delay for file processing to start
-    }
-
-    async expectControlsToBeReadyForPlayback() {
-        await this.playButton.first().waitFor({state: 'attached', timeout: 20000});
-        await expect(this.playButton).toBeEnabled({timeout: 1000});
-    }
->>>>>>> ab3db19d
 
     async getPlayButtonText() {
         return this.playButton.textContent();
     }
 
-<<<<<<< HEAD
   async setSliderValue(sliderInputLocator, value) {
     await sliderInputLocator.evaluate((el, val) => {
       const inputElement = el; // as HTMLInputElement; <-- not valid in mjs
       inputElement.value = val;
       inputElement.dispatchEvent(new Event("input", { bubbles: true }));
-      inputElement.dispatchEvent(new Event("change", { bubbles: true }));
-    }, String(value));
-    await this.page.waitForTimeout(150);
-  }
-=======
-    async setSliderValue(sliderInputLocator, value) {
-        await sliderInputLocator.evaluate((el, val) => {
-            const inputElement = el;  // as HTMLInputElement; <-- not valid in mjs
-            inputElement.value = val;
-            inputElement.dispatchEvent(new Event('input', {bubbles: true}));
-            inputElement.dispatchEvent(new Event('change', {bubbles: true}));
+      inputElement.dispatchEvent(new Event("change", {bubbles: true}));
         }, String(value));
         await this.page.waitForTimeout(150);
-    };
->>>>>>> ab3db19d
+    }
 
     async getSliderInputValue(sliderInputLocator) {
         return sliderInputLocator.inputValue();
